# Copyright (c) 2013 Shotgun Software Inc.
#
# CONFIDENTIAL AND PROPRIETARY
#
# This work is provided "AS IS" and subject to the Shotgun Pipeline Toolkit
# Source Code License included in this distribution package. See LICENSE.
# By accessing, using, copying or modifying this work you indicate your
# agreement to the Shotgun Pipeline Toolkit Source Code License. All rights
# not expressly granted therein are reserved by Shotgun Software Inc.

"""
All custom exceptions that Tank emits are defined here.

"""


class TankError(Exception):
    """
    Exception that indicates an authentication error has occurred.
    """
    pass


class TankAuthenticationError(TankError):
    """
    Exception that indicates an error has occurred.
    """
    pass


class TankEngineInitError(TankError):
    """
<<<<<<< HEAD
    Exception that indicates that an engine could not start up
    """
    pass


class TankAuthenticationDisabled(TankError):
    """
    Exception that indicates that interactive authentication has been disabled.
    """
    def __init__(self):
        TankError.__init__(self, "Authentication has been disabled.")
=======
    Exception that indicates that an engine could not start up.
    """
    pass

class TankErrorProjectIsSetup(TankError):
    """
    Exception that indicates that a project already has a toolkit name but no pipeline configuration.
    """

    def __init__(self):
        """
        Include error message
        """
        super(TankErrorProjectIsSetup, self).__init__("You are trying to set up a project which has already been set up. "
                                                      "If you want to do this, make sure to set the force parameter.")
>>>>>>> 100d959b
<|MERGE_RESOLUTION|>--- conflicted
+++ resolved
@@ -1,11 +1,11 @@
 # Copyright (c) 2013 Shotgun Software Inc.
-#
+# 
 # CONFIDENTIAL AND PROPRIETARY
-#
-# This work is provided "AS IS" and subject to the Shotgun Pipeline Toolkit
+# 
+# This work is provided "AS IS" and subject to the Shotgun Pipeline Toolkit 
 # Source Code License included in this distribution package. See LICENSE.
-# By accessing, using, copying or modifying this work you indicate your
-# agreement to the Shotgun Pipeline Toolkit Source Code License. All rights
+# By accessing, using, copying or modifying this work you indicate your 
+# agreement to the Shotgun Pipeline Toolkit Source Code License. All rights 
 # not expressly granted therein are reserved by Shotgun Software Inc.
 
 """
@@ -16,33 +16,12 @@
 
 class TankError(Exception):
     """
-    Exception that indicates an authentication error has occurred.
-    """
-    pass
-
-
-class TankAuthenticationError(TankError):
-    """
     Exception that indicates an error has occurred.
     """
     pass
 
-
 class TankEngineInitError(TankError):
     """
-<<<<<<< HEAD
-    Exception that indicates that an engine could not start up
-    """
-    pass
-
-
-class TankAuthenticationDisabled(TankError):
-    """
-    Exception that indicates that interactive authentication has been disabled.
-    """
-    def __init__(self):
-        TankError.__init__(self, "Authentication has been disabled.")
-=======
     Exception that indicates that an engine could not start up.
     """
     pass
@@ -58,4 +37,17 @@
         """
         super(TankErrorProjectIsSetup, self).__init__("You are trying to set up a project which has already been set up. "
                                                       "If you want to do this, make sure to set the force parameter.")
->>>>>>> 100d959b
+
+class TankAuthenticationError(TankError):
+    """
+    Exception that indicates an error has occurred.
+    """
+    pass
+
+
+class TankAuthenticationDisabled(TankError):
+    """
+    Exception that indicates that interactive authentication has been disabled.
+    """
+    def __init__(self):
+        TankError.__init__(self, "Authentication has been disabled.")
