# Copyright (c) 2017 Shotgun Software Inc.
#
# CONFIDENTIAL AND PROPRIETARY
#
# This work is provided "AS IS" and subject to the Shotgun Pipeline Toolkit
# Source Code License included in this distribution package. See LICENSE.
# By accessing, using, copying or modifying this work you indicate your
# agreement to the Shotgun Pipeline Toolkit Source Code License. All rights
# not expressly granted therein are reserved by Shotgun Software Inc.

"""
Helper script to generate a toolkit plugin given a plugin source location.

This will analyse the info.yml found in the plugin source location
and create a plugin scaffold, complete with standard helpers and
a primed bundle cache.
"""

# system imports
from __future__ import with_statement
import os

import sys

# add sgtk API
this_folder = os.path.abspath(os.path.dirname(__file__))
python_folder = os.path.abspath(os.path.join(this_folder, "..", "python"))
sys.path.append(python_folder)

# sgtk imports
from sgtk import LogManager
from sgtk.util import filesystem
from sgtk.descriptor import Descriptor, create_descriptor, is_descriptor_version_missing

from utils import (
    cache_apps,
    authenticate,
    add_authentication_options,
    OptionParserLineBreakingEpilog,
    cleanup_bundle_cache,
    automated_setup_documentation,
)

# set up logging
logger = LogManager.get_logger("populate_bundle_cache")

# the folder where all items will be cached
BUNDLE_CACHE_ROOT_FOLDER_NAME = "bundle_cache"


def _build_bundle_cache(sg_connection, target_path, config_descriptor_uri, ignore_types=[]):
    """
    Perform a build of the bundle cache.

    This will build the bundle cache for a given config descriptor.

    :param sg_connection: Shotgun connection
    :param target_path: Path to build
    :param config_descriptor_uri: Descriptor of the configuration to cache.
    """
    logger.info("The build will generated into '%s'" % target_path)

    bundle_cache_root = os.path.join(target_path, BUNDLE_CACHE_ROOT_FOLDER_NAME)

    # try to create target path
    logger.info("Creating bundle cache folder...")
    filesystem.ensure_folder_exists(bundle_cache_root)

    # Resolve the configuration
    cfg_descriptor = create_descriptor(
        sg_connection,
        Descriptor.CONFIG,
        config_descriptor_uri,
        # If the user hasn't specified the version to retrieve, resolve the latest from Shotgun.
        resolve_latest=is_descriptor_version_missing(config_descriptor_uri),
    )

    logger.info("Resolved config %r" % cfg_descriptor)
    logger.info("Runtime config descriptor uri will be %s" % config_descriptor_uri)

    # cache config in bundle cache
    logger.info("Downloading and caching config...")

    cfg_descriptor.ensure_local()

    # copy the config payload across to the plugin bundle cache
    cfg_descriptor.clone_cache(bundle_cache_root)

    # cache all apps, engines and frameworks
    cache_apps(sg_connection, cfg_descriptor, bundle_cache_root, ignore_types)

    if cfg_descriptor.associated_core_descriptor:
        logger.info("Config is specifying a custom core in config/core/core_api.yml.")
        logger.info("This will be used when the config is executing.")
        logger.info(
            "Ensuring this core (%s) is cached..."
            % cfg_descriptor.associated_core_descriptor
        )
        bootstrap_core_desc = create_descriptor(
            sg_connection,
            Descriptor.CORE,
            cfg_descriptor.associated_core_descriptor,
            bundle_cache_root_override=bundle_cache_root,
        )
        # cache it
        bootstrap_core_desc.ensure_local()
        bootstrap_core_desc.clone_cache(bundle_cache_root)

    cleanup_bundle_cache(bundle_cache_root)

    logger.info("")
    logger.info("Build complete!")
    logger.info("")
    logger.info("- Your bundle cache is ready in '%s'" % target_path)
    logger.info("- All dependencies have been baked out into the bundle_cache folder")
    logger.info("")


def main():
    """
    Main entry point for script.

    Handles argument parsing and validation and then calls the script payload.
    """

    usage = "%prog [options] config_descriptor target_path"

    desc = "Populates a bundle cache for a given configuration."

    epilog = """

Details and Examples
--------------------

In it's simplest form, provide a descriptor to a configuration and the location
where the bundle cache should be created.

> python populate_bundle_cache.py
            "sgtk:descriptor:app_store?version=v0.3.6&name=tk-config-basic"
            /tmp

Note that it is important to use quotes around the descriptor as shells usually
give special meaning to the & character.

{automated_setup_documentation}

For information about the various descriptors that can be used, see
http://developer.shotgunsoftware.com/tk-core/descriptor


""".format(
        automated_setup_documentation=automated_setup_documentation
    ).format(
        script_name="populate_bundle_cache.py"
    )
    parser = OptionParserLineBreakingEpilog(
        usage=usage, description=desc, epilog=epilog
    )

    parser.add_option(
        "-d", "--debug", default=False, action="store_true", help="Enable debug logging"
    )
    parser.add_option(
        "-i",
        "--ignore-descriptor-type",
        default=["dev", "path"],
        action="append",
        help="Descriptor types to ignore. Can be used multiple times",
        dest="ignore_descriptor_types"
    )

    add_authentication_options(parser)

    # parse cmd line
    (options, remaining_args) = parser.parse_args()

    logger.info("Welcome to the Toolkit bundle cache builder.")
    logger.info("")
    
    if options.debug:
        LogManager().global_debug = True

    if len(remaining_args) != 2:
        parser.print_help()
        return 2

    # get paths
    config_descriptor_str = remaining_args[0]
    target_path = remaining_args[1]

    # convert any env vars and tildes
    target_path = os.path.expanduser(os.path.expandvars(target_path))

    sg_user = authenticate(options)

    sg_connection = sg_user.create_sg_connection()

    # we are all set.
<<<<<<< HEAD
    _build_bundle_cache(
        sg_connection,
        target_path,
        config_descriptor_str,
        ignore_types=options.ignore_descriptor_types
    )
=======
    _build_bundle_cache(sg_connection, target_path, config_descriptor_str)
>>>>>>> d78a99de

    # all good!
    return 0


if __name__ == "__main__":

    # set up std toolkit logging to file
    LogManager().initialize_base_file_handler("build_bundle_cache")

    # set up output of all sgtk log messages to stdout
    LogManager().initialize_custom_handler()

    exit_code = 1
    try:
        exit_code = main()
    except Exception as e:
        logger.exception("An exception was raised: %s" % e)

    sys.exit(exit_code)<|MERGE_RESOLUTION|>--- conflicted
+++ resolved
@@ -48,7 +48,7 @@
 BUNDLE_CACHE_ROOT_FOLDER_NAME = "bundle_cache"
 
 
-def _build_bundle_cache(sg_connection, target_path, config_descriptor_uri, ignore_types=[]):
+def _build_bundle_cache(sg_connection, target_path, config_descriptor_uri):
     """
     Perform a build of the bundle cache.
 
@@ -87,7 +87,7 @@
     cfg_descriptor.clone_cache(bundle_cache_root)
 
     # cache all apps, engines and frameworks
-    cache_apps(sg_connection, cfg_descriptor, bundle_cache_root, ignore_types)
+    cache_apps(sg_connection, cfg_descriptor, bundle_cache_root)
 
     if cfg_descriptor.associated_core_descriptor:
         logger.info("Config is specifying a custom core in config/core/core_api.yml.")
@@ -196,16 +196,7 @@
     sg_connection = sg_user.create_sg_connection()
 
     # we are all set.
-<<<<<<< HEAD
-    _build_bundle_cache(
-        sg_connection,
-        target_path,
-        config_descriptor_str,
-        ignore_types=options.ignore_descriptor_types
-    )
-=======
     _build_bundle_cache(sg_connection, target_path, config_descriptor_str)
->>>>>>> d78a99de
 
     # all good!
     return 0
